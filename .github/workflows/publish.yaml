name: Publish
on:
  push:
    tags:
      - '*'
jobs:
  build:
    runs-on: ubuntu-latest
    outputs:
      hash: ${{ steps.hash.outputs.hash }}
    steps:
<<<<<<< HEAD
      - uses: actions/checkout@f43a0e5ff2bd294095638e18286ca9a3d1956744
      - uses: actions/setup-python@65d7f2d534ac1bc67fcd62888c5f4f3d2cb2b236
=======
      - uses: actions/checkout@b4ffde65f46336ab88eb53be808477a3936bae11
      - uses: actions/setup-python@61a6322f88396a6271a6ee3565807d608ecaddd1
>>>>>>> 200786de
        with:
          python-version: '3.x'
          cache: 'pip'
          cache-dependency-path: 'requirements/*.txt'
      - run: pip install build
      # Use the commit date instead of the current date during the build.
      - run: echo "SOURCE_DATE_EPOCH=$(git log -1 --pretty=%ct)" >> $GITHUB_ENV
      - run: python -m build
      # Generate hashes used for provenance.
      - name: generate hash
        id: hash
        run: cd dist && echo "hash=$(sha256sum * | base64 -w0)" >> $GITHUB_OUTPUT
      - uses: actions/upload-artifact@a8a3f3ad30e3422c9c7b888a15615d19a852ae32
        with:
          path: ./dist
  provenance:
    needs: ['build']
    permissions:
      actions: read
      id-token: write
      contents: write
    # Can't pin with hash due to how this workflow works.
    uses: slsa-framework/slsa-github-generator/.github/workflows/generator_generic_slsa3.yml@v1.9.0
    with:
      base64-subjects: ${{ needs.build.outputs.hash }}
  create-release:
    # Upload the sdist, wheels, and provenance to a GitHub release. They remain
    # available as build artifacts for a while as well.
    needs: ['provenance']
    runs-on: ubuntu-latest
    permissions:
      contents: write
    steps:
      - uses: actions/download-artifact@9bc31d5ccc31df68ecc42ccf4149144866c47d8a
      - name: create release
        run: >
          gh release create --draft --repo ${{ github.repository }}
          ${{ github.ref_name }}
          *.intoto.jsonl/* artifact/*
        env:
          GH_TOKEN: ${{ github.token }}
  publish-pypi:
    needs: ['provenance']
    # Wait for approval before attempting to upload to PyPI. This allows reviewing the
    # files in the draft release.
    environment: 'publish'
    runs-on: ubuntu-latest
    permissions:
      id-token: write
    steps:
      - uses: actions/download-artifact@9bc31d5ccc31df68ecc42ccf4149144866c47d8a
      - uses: pypa/gh-action-pypi-publish@b7f401de30cb6434a1e19f805ff006643653240e
        with:
          repository-url: https://test.pypi.org/legacy/
          packages-dir: artifact/
      - uses: pypa/gh-action-pypi-publish@b7f401de30cb6434a1e19f805ff006643653240e
        with:
          packages-dir: artifact/<|MERGE_RESOLUTION|>--- conflicted
+++ resolved
@@ -9,13 +9,8 @@
     outputs:
       hash: ${{ steps.hash.outputs.hash }}
     steps:
-<<<<<<< HEAD
-      - uses: actions/checkout@f43a0e5ff2bd294095638e18286ca9a3d1956744
+      - uses: actions/checkout@b4ffde65f46336ab88eb53be808477a3936bae11
       - uses: actions/setup-python@65d7f2d534ac1bc67fcd62888c5f4f3d2cb2b236
-=======
-      - uses: actions/checkout@b4ffde65f46336ab88eb53be808477a3936bae11
-      - uses: actions/setup-python@61a6322f88396a6271a6ee3565807d608ecaddd1
->>>>>>> 200786de
         with:
           python-version: '3.x'
           cache: 'pip'
