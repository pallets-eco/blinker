--- conflicted
+++ resolved
@@ -1,18 +1,7 @@
 language: python
-<<<<<<< HEAD
-python:
-  - "2.7"
-  - "3.5"
-  - "3.6"
-  - "pypy"
-=======
 
 matrix:
     include:
-        - python: 2.6
-          os: linux
-          dist: trusty
-          env: TOXENV=py26
         - python: 2.7
           os: linux
           dist: trusty
@@ -21,14 +10,6 @@
           os: linux
           dist: trusty
           env: TOXENV=pypy
-        - python: 3.3
-          os: linux
-          dist: trusty
-          env: TOXENV=py33
-        - python: 3.4
-          os: linux
-          dist: trusty
-          env: TOXENV=py34
         - python: 3.5
           os: linux
           dist: trusty
@@ -41,7 +22,6 @@
           os: linux
           dist: xenial
           env: TOXENV=py37
->>>>>>> 398ef40a
 
 # command to install dependencies
 install:
